--- conflicted
+++ resolved
@@ -18,15 +18,6 @@
 import RegionalEmployees from './components/RegionalEmployees.tsx'
 import AddBusinessUnit from './components/AddBusinessUnit.tsx'
 import EmployeeDetail from './components/EmployeeDetail.tsx'
-<<<<<<< HEAD
-import ClientManagement from './components/ClientManagement.tsx'
-import ClientDetail from './components/ClientDetail.tsx'
-import PropertyManagement from './components/PropertyManagement.tsx'
-import PropertyDetail from './components/PropertyDetail.tsx'
-import RegionalDashboard from './components/RegionalDashboard.tsx'
-import ScheduleManagement from './components/ScheduleManagement.tsx'
-=======
->>>>>>> 61cd9be0
 import LeadManagement from './components/LeadManagement.tsx'
 import './App.css'
 
@@ -42,7 +33,7 @@
           
           {/* Dashboard Layout with nested routes */}
           <Route path="/:companyName/*" element={<DashboardLayout />}>
-            <Route path="dashboard" element={<RegionalDashboard />} />
+            <Route path="dashboard" element={<Dashboard />} />
             <Route path="equipment" element={<EquipmentManagement />} />
             <Route path="equipment/add" element={<EquipmentCreationWizard />} />
             <Route path="equipment/categories" element={<EquipmentCategoriesManagement />} />
@@ -63,25 +54,6 @@
             <Route path="group-hr" element={<Dashboard />} />
             <Route path="group-marketing" element={<Dashboard />} />
             <Route path="group-app-settings" element={<Dashboard />} />
-<<<<<<< HEAD
-            <Route path="sales" element={<RegionalDashboard />} />
-            <Route path="sales/leads" element={<LeadManagement />} />
-            <Route path="transport" element={<RegionalDashboard />} />
-            <Route path="surveying" element={<RegionalDashboard />} />
-            <Route path="construction" element={<RegionalDashboard />} />
-            <Route path="hr" element={<RegionalDashboard />} />
-            <Route path="hr/employees" element={<RegionalEmployees />} />
-            <Route path="hr/employees/:employeeId" element={<EmployeeDetail />} />
-            <Route path="accounts" element={<RegionalDashboard />} />
-            <Route path="clients" element={<ClientManagement />} />
-            <Route path="clients/add" element={<ClientManagement />} />
-            <Route path="clients/:clientId" element={<ClientDetail />} />
-            <Route path="properties" element={<PropertyManagement />} />
-            <Route path="properties/add" element={<PropertyManagement />} />
-            <Route path="properties/:propertyId" element={<PropertyDetail />} />
-            <Route path="schedule" element={<ScheduleManagement />} />
-            <Route index element={<RegionalDashboard />} />
-=======
             <Route path="sales/leads" element={<LeadManagement />} />
             <Route path="hr/employees" element={<RegionalEmployees />} />
             <Route path="hr/employees/:employeeId" element={<EmployeeDetail />} />
@@ -113,7 +85,6 @@
             <Route path="group-app-settings/dashboard" element={<BlankDashboard />} />
             
             <Route index element={<Dashboard />} />
->>>>>>> 61cd9be0
           </Route>
         </Routes>
     </Router>
