--- conflicted
+++ resolved
@@ -96,14 +96,10 @@
     setErrors([])
 
     try {
-<<<<<<< HEAD
-      // Basic validation - just check for duplicate emails/company IDs without creating anything
-=======
       // ONLY VALIDATION - NO DATABASE CREATION
       console.log('Validating form data (no database creation)...')
       
       // Check for existing work email in our users table
->>>>>>> 0a15e9c1
       const { data: existingUser, error: userCheckError } = await supabase
         .from('users')
         .select('email')
@@ -131,27 +127,16 @@
         return
       }
 
-<<<<<<< HEAD
-      // Store ALL form data in localStorage for final processing
-=======
       // Store ALL form data in localStorage for final processing (NO DATABASE CREATION)
->>>>>>> 0a15e9c1
       const accountCreationData = {
         formData: formData,
         timestamp: new Date().toISOString()
       }
       
-<<<<<<< HEAD
-      console.log('Storing account creation data for final processing:', accountCreationData)
-      localStorage.setItem('accountCreationData', JSON.stringify(accountCreationData))
-
-      // Redirect to company setup without creating any database records yet
-=======
       console.log('Storing account creation data for final processing (no database records created):', accountCreationData)
       localStorage.setItem('accountCreationData', JSON.stringify(accountCreationData))
 
       // Redirect to company setup without creating any database records
->>>>>>> 0a15e9c1
       console.log('Proceeding to company setup (no database records created yet)...')
       setTimeout(() => {
         navigate('/company-setup')
